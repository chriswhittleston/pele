import numpy as np
from exact_match import StandardClusterAlignment
from pele.utils import rotations     
from _minpermdist_policies import TransformAtomicCluster, MeasureAtomicCluster
#from pele.mindist.periodic_exact_match import MeasurePeriodic,\
#    TransformPeriodic, MeasurePeriodicRigid, TransformPeriodicRigid
from pele.mindist.periodic_exact_match import MeasurePeriodicRigid, TransformPeriodicRigid
from pele.utils.rbtools import CoordsAdapter
from time import ctime

__all__ = ["MinPermDistCluster"]

class MinPermDistCluster(object):
    """
    Minimize the distance between two clusters.  
    
    Parameters
    ----------
    niter : int
        the number of basinhopping iterations to perform
    verbose : boolean 
        whether to print status information
    accuracy :float, optional
        accuracy for standard alignment which determines if the structures are identical
    tol : float, optional
        tolerance for an exact match to stop iterations
    transform : 
        Transform policy which tells MinpermDist how to transform the given coordinates
    measure : 
        measure policy which tells minpermdist how to perform certains measures on the coordinates.
    
    Notes
    -----

    The following symmetries will be accounted for::
    
    1. Translational symmetry
    #. Global rotational symmetry
    #. Permutational symmetry
    #. Point inversion symmetry

    
    The algorithm here to find the best distance is
    
    for rotation in standardalignments:
        optimize permutation
        optimize rotation
        check_match
        
    for i in range(niter):    
        random_rotation
        optimize permutations
        align rotation
        check_match
        
    The minpermdist algorithm is generic and can act on various types of
    coordinates, e.g. carthesian, angle axis, .... The transform and measure
    policies define and interface to manipulate and analyze a given set of
    coordinates. If the coordinates don't have a standard format, custom policies
    can be specified. As an example see the angle axis minpermdist routines.
        
    See also
    --------
    TransformPolicy, MeasurePolicy
    
    """
    def __init__(self, niter=10, verbose=False, tol=0.01, accuracy=0.01,
                 measure=MeasureAtomicCluster(), transform=TransformAtomicCluster()):
        
        self.niter = niter
        
        self.verbose = verbose
        self.measure = measure
        self.transform=transform
        self.accuracy = accuracy
        self.tol = tol
        
    def check_match(self, x1, x2, rot, invert):
        """ check a given rotation for a match """
        x2_trial = x2.copy()
        if invert:
            self.transform.invert(x2_trial)
        self.transform.rotate(x2_trial, rot)

        
        # get the best permutation
        dist, perm = self.measure.find_permutation(x1, x2_trial)
        x2_trial = self.transform.permute(x2_trial, perm)
       
        # now find best rotational alignment, this is more reliable than just
        # aligning the 2 reference atoms
        dist, rot2 = self.measure.find_rotation(x1, x2_trial)
        self.transform.rotate(x2_trial, rot2)
        # use the maximum distance, not rms as cutoff criterion
        
        dist =  self.measure.get_dist(x1, x2_trial)
        
        if dist < self.distbest:
            self.distbest = dist
            self.rotbest = np.dot(rot2, rot)
            self.invbest = invert
            self.x2_best = x2_trial    
    
    def finalize_best_match(self, x1):
        """ do final processing of the best match """
        self.transform.translate(self.x2_best, self.com_shift)
        print "in finalize best match", x1
        dist = self.measure.get_dist(x1, self.x2_best)
        if np.abs(dist - self.distbest) > 1e-6:
            raise RuntimeError        
        if self.verbose:
            print "finaldist", dist, "distmin", self.distbest

        return dist, self.x2_best

    def _standard_alignments(self, x1, x2):
        """ get iterator for standard alignments """
        return StandardClusterAlignment(x1, x2, accuracy=self.accuracy, 
                                        can_invert=self.transform.can_invert())
<<<<<<< HEAD
        
    def __call__(self, coords1, coords2):        
        '''
=======
    
    
    
    def align_structures(self, coords1, coords2):        
        """
>>>>>>> ff09c7a5
        Parameters
        ----------
        coords1, coords2 : np.array
            the structures to align.  X2 will be aligned with X1, both
            the center of masses will be shifted to the origin

        Returns
        -------
        a triple of (dist, coords1, coords2). coords1 are the unchanged coords1
        and coords2 are brought in best alignment with coords2
<<<<<<< HEAD
        '''
        
=======
        """
>>>>>>> ff09c7a5
        # we don't want to change the given coordinates
        coords1 = coords1.copy()
        coords2 = coords2.copy()
        
        x1 = np.copy(coords1)
        x2 = np.copy(coords2)

        com1 = self.measure.get_com(x1)
        self.transform.translate(x1, -com1)
        com2 = self.measure.get_com(x2)
        self.transform.translate(x2, -com2)

        self.com_shift = com1
        
        self.mxbest = np.identity(3)
        self.distbest = self.measure.get_dist(x1, x2)
        self.x2_best = x2.copy()
        
        # sn402: The unlikely event that the structures are already nearly perfectly aligned.
        if self.distbest < self.tol:
            dist, x2 = self.finalize_best_match(coords1)
            return self.distbest, coords1, x2
        
        # sn402: This gives a systematic search for more-or-less perfect matches between x1 and x2.
        for rot, invert in self._standard_alignments(x1, x2):
            self.check_match(x1, x2, rot, invert)
            if self.distbest < self.tol:
                dist, x2 = self.finalize_best_match(coords1)
                return dist, coords1, x2
        
        # if we didn't find a perfect match here, try random rotations to optimize the match
        for i in range(self.niter):
            rot = rotations.aa2mx(rotations.random_aa())
            self.check_match(x1, x2, rot, False)
            if self.transform.can_invert():
                self.check_match(x1, x2, rot, True)

        # TODO: should we do an additional sanity check for permutation / rotation?        
        
        dist, x2 = self.finalize_best_match(coords1)
        
        return dist, coords1, x2
    
    
class MinPermDistBulk(object):
    def __init__(self, boxvec, measure, transform=TransformPeriodicRigid(), niter=10, verbose=False, tol=0.01, 
                 accuracy=0.01):        
        self.niter = niter       
        self.verbose = verbose
        self.measure = measure
        self.transform=transform
        self.accuracy = accuracy
        self.tol = tol
        self.boxvec = boxvec
                          
    def __call__(self, coords1, coords2): 
        
        '''
        Parameters
        ----------
        coords1, coords2 : np.array 
            the structures to align.  X2 will be aligned with X1
            Both structures are arrays of rigid body com positions and aa vectors
            
        Returns
        -------
        a triple of (dist, coords1, coords2). coords1 are the unchanged coords1
        and coords2 are brought in best alignment with coords2
        '''
        # we don't want to change the given coordinates
        coords1 = coords1.copy()
        coords2 = coords2.copy()
        
        x1 = np.copy(coords1)
        x2 = np.copy(coords2)
        self.distbest = self.measure.get_dist(x1, x2)
        
        ca1 = CoordsAdapter(coords=x1)
        ca2 = CoordsAdapter(coords=x2)        
        
        dx = ca1.posRigid - ca2.posRigid
        dx -= np.round(dx / self.boxvec) * self.boxvec
        ave2 = dx.sum(0)/ca1.nrigid 
        self.transform.translate(x2, ave2)


        dist, x2 = self.finalize_best_match(coords1, x2)    
        return dist, coords1, x2      

    def finalize_best_match(self, x1, best_x2):
        ''' do final processing of the best match '''
        ca = CoordsAdapter(coords=best_x2)
        ca.posRigid -= np.round(ca.posRigid / self.boxvec) * self.boxvec
        
        self.measure.align(x1, best_x2)

        dist = self.measure.get_dist(x1, best_x2)
#         Note: the permutational alignment sometimes increases the distance between
#         the two structures if this is measured by cartesian distance between atoms,
#         which is not necessarily optimised by minimising the angle of rotation between
#         the two structures.
#         if (dist - self.distbest) > 1e-6:
#             raise RuntimeError(dist, "Permutational alignment has increased the distance metric")        
        if self.verbose:
            print "finaldist", dist, "distmin", self.distbest
        return dist, best_x2

    def __call__(self, coords1, coords2):
        return self.align_structures(coords1, coords2)

#
# testing only below here
#

def test(X1, X2, lj, atomtypes=None, fname="lj.xyz", minPermDist=MinPermDistCluster()): # pragma: no cover
    if not atomtypes: atomtypes = ["LA"]
    import copy
    natoms = len(X1) / 3
        
    X1i = copy.copy(X1)
    X2i = copy.copy(X2)
    
    printlist = []
    printlist.append((X2.copy(), "X2 initial"))
    printlist.append((X1.copy(), "X1 initial"))


    distinit = np.linalg.norm(X1-X2)
    print "distinit", distinit

    (dist, X1, X2) = minPermDist(X1,X2)
    distfinal = np.linalg.norm(X1-X2)
    print "dist returned    ", dist
    print "dist from coords ", distfinal
    print "initial energies (post quench)", lj.getEnergy(X1i), lj.getEnergy(X2i)
    print "final energies                ", lj.getEnergy(X1), lj.getEnergy(X2)

    printlist.append((X1.copy(), "X1 final"))
    printlist.append((X2.copy(), "X2 final"))


    import pele.printing.print_atoms_xyz as printxyz
    with open(fname, "w") as fout:
        for xyz, line2 in printlist:
            printxyz.printAtomsXYZ(fout, xyz, line2=line2 +" "+ str(lj.getEnergy(xyz)))
            
def test_LJ(natoms = 12, **kwargs): # pragma: no cover
    from pele.potentials.lj import LJ
    from pele.optimize import mylbfgs
    import pele.utils.rotations as rot
    from pele.mindist.permutational_alignment import permuteArray
    import random
    
    quench = mylbfgs
    lj = LJ()
    X1 = np.random.uniform(-1,1,[natoms*3])*(float(natoms))**(1./3)
    # quench X1
    ret = quench( X1, lj)
    X1 = ret.coords
    X2 = np.random.uniform(-1,1,[natoms*3])*(float(natoms))**(1./3)
    # make X2 a rotation of X1
    print "testing with", natoms, "atoms, with X2 a rotated and permuted isomer of X1"
    aa = rot.random_aa()
    rot_mx = rot.aa2mx( aa )
    for j in range(natoms):
        i = 3*j
        X2[i:i+3] = np.dot( rot_mx, X1[i:i+3] )
    perm = range(natoms)
    random.shuffle( perm )
    print perm
    X2 = permuteArray( X2, perm)

    import copy
    X1i = copy.copy(X1)
    X2i = copy.copy(X2)
 
    print "******************************"
    print "testing normal LJ  ISOMER"
    print "******************************"
    test(X1, X2, lj, **kwargs)
    
    print "******************************"
    print "testing normal LJ  non isomer"
    print "******************************"
    X2 = np.random.uniform(-1,1,[natoms*3])*(float(natoms))**(1./3)
    ret = quench( X2, lj)
    X2 = ret.coords
    
    Y = X1.reshape([-1,3])
    Y+=np.random.random(3)
    X1[:] = Y.flatten()
 
    test(X1, X2, lj, **kwargs)
    

    distinit = np.linalg.norm(X1-X2)
    print "distinit", distinit


def sn402_test():
    import time
    start = time.time()
    np.random.seed(0)
    boxvec = np.array([10.,10.,10.])
    import pele.angleaxis._otp_bulk as OTP
    system = OTP.OTPBulk(2,boxvec,2.5)
    
    thismeasure = MeasurePeriodicRigid(box_lengths=boxvec, topology=system.aatopology)

    a = MinPermDistBulk(boxvec, thismeasure)

    #X1 = np.array([2.,1.,2.,2.,4.,5.,0.,0.,0.,0.,0.,0.])
    #X2 = np.array([5.,1.,2.,3.,4.,5.,0.,0.,0.,0.,0.,0.])
    X1 = np.random.random(36)*10-5
    #displacement = np.random.random(18)*5-5
    displacement = np.array([8,0,0,8,0,0,8,0,0,8,0,0,8,0,0,8,0,0,
                             0,0,0,0,0,0,0,0,0,0,0,0,0,0,0,0,0,0])
    X2 = X1+displacement
    dist, x1, newx2 = a(X1, X2)
    
    end = time.time()
    print dist
    print x1
    print displacement
    print newx2-X2
    print newx2
    print "time elapsed:", end-start
    
    
if __name__ == "__main__":
    #test_LJ()
    sn402_test()<|MERGE_RESOLUTION|>--- conflicted
+++ resolved
@@ -82,7 +82,7 @@
             self.transform.invert(x2_trial)
         self.transform.rotate(x2_trial, rot)
 
-        
+
         # get the best permutation
         dist, perm = self.measure.find_permutation(x1, x2_trial)
         x2_trial = self.transform.permute(x2_trial, perm)
@@ -116,18 +116,10 @@
     def _standard_alignments(self, x1, x2):
         """ get iterator for standard alignments """
         return StandardClusterAlignment(x1, x2, accuracy=self.accuracy, 
-                                        can_invert=self.transform.can_invert())
-<<<<<<< HEAD
-        
-    def __call__(self, coords1, coords2):        
-        '''
-=======
-    
-    
-    
+                                        can_invert=self.transform.can_invert())  
+       
     def align_structures(self, coords1, coords2):        
         """
->>>>>>> ff09c7a5
         Parameters
         ----------
         coords1, coords2 : np.array
@@ -138,12 +130,8 @@
         -------
         a triple of (dist, coords1, coords2). coords1 are the unchanged coords1
         and coords2 are brought in best alignment with coords2
-<<<<<<< HEAD
-        '''
-        
-=======
         """
->>>>>>> ff09c7a5
+
         # we don't want to change the given coordinates
         coords1 = coords1.copy()
         coords2 = coords2.copy()
