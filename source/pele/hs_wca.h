--- conflicted
+++ resolved
@@ -175,36 +175,25 @@
     : CellListPotential< HS_WCA_interaction, cartesian_distance<ndim> >(
             std::make_shared<HS_WCA_interaction>(eps, sca, radii),
             std::make_shared<cartesian_distance<ndim> >(),
-<<<<<<< HEAD
-            std::make_shared<CellIter<cartesian_distance<ndim> > >(coords,
-                    std::make_shared<cartesian_distance<ndim> >(), boxvec,
-                    rcut, ncellx_scale)
-    )
-    {
-        static_assert(ndim > 0, "illegal box dimension");
-        if (eps < 0) {
-            throw std::runtime_error("HS_WCA: illegal input: eps");
-        }
-        if (sca < 0) {
-            throw std::runtime_error("HS_WCA: illegal inout: sca");
-        }
-        if (radii.size() == 0) {
-            throw std::runtime_error("HS_WCA: illegal input: radii");
-        }
-        if (boxvec.size() != ndim) {
-            throw std::runtime_error("HS_WCA: illegal input: boxvec");
-        }
-        if (coords.size() != ndim * radii.size()) {
-            throw std::runtime_error("HS_WCA: illegal input: coords vs. radii");
+            boxvec, rcut, ncellx_scale)
+    {
+        static_assert(ndim > 0, "illegal box dimension");
+        if (eps < 0) {
+            throw std::runtime_error("HS_WCA: illegal input: eps");
+        }
+        if (sca < 0) {
+            throw std::runtime_error("HS_WCA: illegal inout: sca");
+        }
+        if (radii.size() == 0) {
+            throw std::runtime_error("HS_WCA: illegal input: radii");
+        }
+        if (boxvec.size() != ndim) {
+            throw std::runtime_error("HS_WCA: illegal input: boxvec");
         }
         if (rcut < 2 * (1 + sca) * *std::max_element(radii.data(), radii.data() + radii.size())) {
             throw std::runtime_error("HS_WCA: illegal input: rcut");
         }
     }
-=======
-            boxvec, rcut, ncellx_scale)
-    {}
->>>>>>> cb4674e0
     size_t get_nr_unique_pairs() const { return CellListPotential< HS_WCA_interaction, cartesian_distance<ndim> >::m_celliter->get_nr_unique_pairs(); }
 };
 
@@ -216,36 +205,25 @@
     : CellListPotential< HS_WCA_interaction, periodic_distance<ndim> >(
             std::make_shared<HS_WCA_interaction>(eps, sca, radii),
             std::make_shared<periodic_distance<ndim> >(boxvec),
-<<<<<<< HEAD
-            std::make_shared<CellIter<periodic_distance<ndim> > >(coords,
-                    std::make_shared<periodic_distance<ndim> >(boxvec), boxvec,
-                    rcut, ncellx_scale)
-    )
-    {
-        static_assert(ndim > 0, "illegal box dimension");
-        if (eps < 0) {
-            throw std::runtime_error("HS_WCA: illegal input: eps");
-        }
-        if (sca < 0) {
-            throw std::runtime_error("HS_WCA: illegal inout: sca");
-        }
-        if (radii.size() == 0) {
-            throw std::runtime_error("HS_WCA: illegal input: radii");
-        }
-        if (boxvec.size() != ndim) {
-            throw std::runtime_error("HS_WCA: illegal input: boxvec");
-        }
-        if (coords.size() != ndim * radii.size()) {
-            throw std::runtime_error("HS_WCA: illegal input: coords vs. radii");
+            boxvec, rcut, ncellx_scale)
+    {
+        static_assert(ndim > 0, "illegal box dimension");
+        if (eps < 0) {
+            throw std::runtime_error("HS_WCA: illegal input: eps");
+        }
+        if (sca < 0) {
+            throw std::runtime_error("HS_WCA: illegal inout: sca");
+        }
+        if (radii.size() == 0) {
+            throw std::runtime_error("HS_WCA: illegal input: radii");
+        }
+        if (boxvec.size() != ndim) {
+            throw std::runtime_error("HS_WCA: illegal input: boxvec");
         }
         if (rcut < 2 * (1 + sca) * *std::max_element(radii.data(), radii.data() + radii.size())) {
             throw std::runtime_error("HS_WCA: illegal input: rcut");
         }
     }
-=======
-            boxvec, rcut, ncellx_scale)
-    {}
->>>>>>> cb4674e0
     size_t get_nr_unique_pairs() const { return CellListPotential< HS_WCA_interaction, periodic_distance<ndim> >::m_celliter->get_nr_unique_pairs(); }
 };
 
