--- conflicted
+++ resolved
@@ -23,12 +23,6 @@
     potential : 
         the potential
     
-<<<<<<< HEAD
-    
-    Notes
-    -----
-    this needs to be documented!!!
-=======
     Parameters
     ----------
     coords : array
@@ -91,16 +85,11 @@
     --------
     LBFGS
     MYLBFGS
->>>>>>> 8e0887d6
     '''
     def __init__(self, coords, potential, restart=None, logfile='-', trajectory=None,
                  dt=0.1, maxstep=0.5, dtmax=1., Nmin=5, finc=1.1, fdec=0.5,
                  astart=0.1, fa=0.99, a=0.1, iprint=-1,
-<<<<<<< HEAD
-                 alternate_stop_criterion = None, logger=None):
-=======
-                 alternate_stop_criterion=None, events=None):
->>>>>>> 8e0887d6
+                 alternate_stop_criterion=None, events=None, logger=None):
         #Optimizer.__init__(self, atoms, restart, logfile, trajectory)
 
         self.dt = dt
@@ -119,18 +108,14 @@
         self.nsteps=0
         self.iprint = iprint
         self.alternate_stop_criterion = alternate_stop_criterion
-<<<<<<< HEAD
         if logger is None:
             self.logger = _logger
         else:
             self.logger = logger
-
-=======
         if events is None:
             self.events = []
         else:
             self.events = events
->>>>>>> 8e0887d6
         
     def initialize(self):
         self.v = None
@@ -190,14 +175,9 @@
             rms = np.linalg.norm(f)/np.sqrt(len(f))
             if self.iprint > 0:
                 if step % self.iprint == 0:
-<<<<<<< HEAD
-                    rms = np.linalg.norm(f)/np.sqrt(len(f))
                     self.logger.info("fire: %s E %s rms %s", step, E, rms)
-=======
-                    print "fire:", step, E, rms
             for event in self.events:
                 event(coords=self.coords, energy=E, rms=rms)
->>>>>>> 8e0887d6
 
             step += 1
                     
@@ -221,11 +201,7 @@
     import pygmin.potentials.lj as lj
     pot = lj.LJ()
     coords = 10.*np.random.random(300)
-<<<<<<< HEAD
-    opt = Fire(coords, pot.getEnergyGradient, dtmax=0.1, dt=0.01, maxmove=0.01, iprint=200)
-=======
-    opt = Fire(coords, pot.getEnergyGradient, dtmax=0.1, dt=0.01, maxstep=0.01)
->>>>>>> 8e0887d6
+    opt = Fire(coords, pot.getEnergyGradient, dtmax=0.1, dt=0.01, maxstep=0.01, iprint=200)
     opt.run(fmax=1e-1,steps=10000)
     print(pot.getEnergy(opt.coords))
     print opt.nsteps